--- conflicted
+++ resolved
@@ -1,10 +1,6 @@
 [package]
 name = "toy-rpc"
-<<<<<<< HEAD
 version = "0.8.0-alpha"
-=======
-version = "0.7.6"
->>>>>>> 9c2d94ad
 authors = ["Minghua Wu <michael.wu1107@gmail.com>"]
 edition = "2018"
 description = "An async RPC that mimics golang net/rpc's usage and supports both async-std and tokio"
@@ -104,12 +100,7 @@
 flume = "0.10"
 pin-project = "1.0"
 crossbeam = "0.8"
-<<<<<<< HEAD
-# brw = { version = "0.1.5", path = "../../brw", features = ["debug"] }
-brw = "^0.1.5"
-=======
 brw = { version = "^0.1.5" }
->>>>>>> 9c2d94ad
 
 [[test]]
 name = "async_std_tcp"
