[package]
name = "toy-rpc"
version = "0.7.4"
authors = ["Minghua Wu <michael.wu1107@gmail.com>"]
edition = "2018"
description = "An async RPC that mimics golang net/rpc's usage and supports both async-std and tokio"
license = "MIT/Apache-2.0"
documentation = "https://docs.rs/toy-rpc/"
homepage = "https://github.com/minghuaw/toy-rpc"
repository = "https://github.com/minghuaw/toy-rpc"
keywords = ["async", "rpc", "go", "async-std", "tokio"]
categories = ["network-programming", "asynchronous"]
readme = "Readme.md"
exclude = [
    "examples/*",
    "transport/*",
    ".gitignore",
    ".idea/*",
    ".vscode/*",
]

# See more keys and their definitions at https://doc.rust-lang.org/cargo/reference/manifest.html

[package.metadata.docs.rs]
all-features = true
features = ["docs"]
rustdoc-args = ["--cfg", "feature=\"docs\""]

[features]
default = [
    "serde_bincode",
]

docs = []

std = ["serde/std"]

server = ["toy-rpc-macros/server"]
client = ["toy-rpc-macros/client"]
tls = ["rustls", "tokio-rustls", "async-rustls", "webpki"]

# feature flags for codec
serde_bincode = []
serde_rmp = ["rmp-serde"]

# feature flags for runtime
tokio_runtime = ["tokio", "async-tungstenite/tokio-runtime", "tokio-stream", "toy-rpc-macros/runtime", "brw/tokio"]
async_std_runtime = ["async-std", "async-tungstenite/async-std-runtime", "toy-rpc-macros/runtime", "brw/async-std"]
http_tide = ["tide", "tide-websockets", "async_std_runtime", "server"]
http_actix_web = ["actix-web", "actix", "actix-rt", "actix-web-actors", "actix-http", "tokio_runtime", "server"]
http_warp = ["warp", "tokio_runtime", "server"]

[dev-dependencies]
async-std = "1.9.0"
anyhow = "1.0.38"
tokio = { version = "1", features = ["rt-multi-thread", "sync"]}
warp = { version = "0.3" }
actix-rt = "1.1.1"
actix-web = "3.3"

[dependencies]
# local imports
# toy-rpc-macros = { version = "0.5.0-beta", path="../macros" }
toy-rpc-macros = "0.5.0"

# feature gated optional dependecies
serde_json = { version = "1.0", optional = true }
serde_cbor = { version = "0.11", optional = true }
rmp-serde = { version = "0.15", optional = true }
tide = { version = "0.16", optional = true }
tide-websockets =  { version = "0.3", optional = true }
actix-web = { version = "3.3", optional = true }
actix = { version = "0.10", optional = true }
actix-rt = { version = "1.1.1", optional = true }
actix-web-actors = { version = "3.0", optional = true }
actix-http = { version = "2.2", optional = true }
warp = { version = "0.3", optional = true }
async-std = { version = "1", optional = true }
tokio = { version = "1", features = ["rt-multi-thread", "sync", "io-util", "net", "time"], optional = true }
tokio-stream = {  version = "0.1", features = ["net"], optional = true }
async-tungstenite = { version = "0.13", optional = true }
tokio-rustls = { version = "0.22", optional = true }
async-rustls = { version = "0.2", optional = true }
rustls = { version = "0.19", optional = true }
webpki = { version = "0.21", optional = true }

bincode = { version = "1.3" }
serde = { version = "1.0", features = ["derive"] }
<<<<<<< HEAD
erased-serde = "0.3.16"
futures = "0.3.15"
=======
erased-serde = "^0.3.16"
futures = "0.3"
>>>>>>> ba4bf8ca
async-trait = "0.1"
log = "0.4"
lazy_static = "1.4"
url = "2.2"
cfg-if = "1.0"
tungstenite = "0.13"
thiserror = "1.0"
flume = "0.10"
pin-project = "1.0"
crossbeam = "0.8"
brw = { version = "0.1.3" }

[[test]]
name = "async_std_tcp"
path = "tests/async_std_tcp.rs"
required-features = ["async_std_runtime", "server", "client"]

[[test]]
name = "tokio_tcp"
path = "tests/tokio_tcp.rs"
required-features = ["tokio_runtime", "server", "client"]

[[test]]
name = "async_std_ws"
path = "tests/async_std_ws.rs"
required-features = ["async_std_runtime", "server", "client"]

[[test]]
name = "tokio_ws"
path = "tests/tokio_ws.rs"
required-features = ["tokio_runtime", "server", "client"]

[[test]]
name = "tide_integration"
path = "tests/tide_integration.rs"
required-features = ["http_tide", "server", "client"]

[[test]]
name = "warp_integration"
path = "tests/warp_integration.rs"
required-features = ["http_warp", "server", "client"]

[[test]]
name = "actix_web_integration"
path = "tests/actix_web_integration.rs"
required-features = ["http_actix_web", "server", "client"]<|MERGE_RESOLUTION|>--- conflicted
+++ resolved
@@ -86,13 +86,8 @@
 
 bincode = { version = "1.3" }
 serde = { version = "1.0", features = ["derive"] }
-<<<<<<< HEAD
-erased-serde = "0.3.16"
-futures = "0.3.15"
-=======
 erased-serde = "^0.3.16"
 futures = "0.3"
->>>>>>> ba4bf8ca
 async-trait = "0.1"
 log = "0.4"
 lazy_static = "1.4"
