//! Client implementation with `async_std` runtime

use futures::{AsyncRead, AsyncWrite};

use super::*;

cfg_if! {
    if #[cfg(any(
        feature = "docs",
        all(
            feature = "serde_bincode",
            not(feature = "serde_json"),
            not(feature = "serde_cbor"),
            not(feature = "serde_rmp"),
        ),
        all(
            feature = "serde_cbor",
            not(feature = "serde_json"),
            not(feature = "serde_bincode"),
            not(feature = "serde_rmp"),
        ),
        all(
            feature = "serde_json",
            not(feature = "serde_bincode"),
            not(feature = "serde_cbor"),
            not(feature = "serde_rmp"),
        ),
        all(
            feature = "serde_rmp",
            not(feature = "serde_cbor"),
            not(feature = "serde_json"),
            not(feature = "serde_bincode"),
        )
    ))] {
        use ::async_std::net::{TcpStream, ToSocketAddrs};
        use async_tungstenite::async_std::connect_async;

        #[cfg(feature = "tls")]
        use rustls::{ClientConfig};

        use crate::DEFAULT_RPC_PATH;
        use crate::transport::ws::WebSocketConn;

        /// The following impl block is controlled by feature flag. It is enabled
        /// if and only if **exactly one** of the the following feature flag is turned on
        /// - `serde_bincode`
        /// - `serde_json`
        /// - `serde_cbor`
        /// - `serde_rmp`
        impl Client<NotConnected> {
            /// Connects the an RPC server over socket at the specified network address
            ///
            /// This is enabled
            /// if and only if **exactly one** of the the following feature flag is turned on
            /// - `serde_bincode`
            /// - `serde_json`
            /// - `serde_cbor`
            /// - `serde_rmp`
            ///
            /// # Example
            ///
            /// ```rust
            /// let addr = "127.0.0.1:8080";
            /// let client = Client::dial(addr).await.unwrap();
            /// ```
            #[cfg_attr(feature = "docs", doc(cfg(feature = "async_std_runtime")))]
            pub async fn dial(addr: impl ToSocketAddrs)
                -> Result<Client<Connected>, Error>
            {
                let stream = TcpStream::connect(addr).await?;
                Ok(Self::with_stream(stream))
            }

            /// Connects to an RPC server with TLS enabled
            ///
            /// A more detailed example can be found in the 
            /// [GitHub repo](https://github.com/minghuaw/toy-rpc/blob/9793bf53909bd7ffa74967fae6267f973e03ec8a/examples/async_std_tls/src/bin/client.rs#L22)
            #[cfg(feature = "tls")]
            #[cfg_attr(feature = "docs",doc(cfg(all(feature = "tls", feature = "async_std_runtime"))))]
            pub async fn dial_with_tls_config(
                addr: impl ToSocketAddrs,
                domain: &str,
                config: ClientConfig
            ) -> Result<Client<Connected>, Error> {
                super::tcp_client_with_tls_config(addr, domain, config).await
            }

            /// Connects to an HTTP RPC server at the specified network address using WebSocket and the defatul codec.
            ///
            /// It is recommended to use "ws://" as the url scheme as opposed to "http://"; however, internally the url scheme
            /// is changed to "ws://". Internally, `DEFAULT_RPC_PATH="_rpc"` is appended to the end of `addr`,
            /// and the rest is the same is calling `dial_websocket`.
            /// If a network path were to be supplpied, the network path must end with a slash "/".
            /// For example, a valid path could be "ws://127.0.0.1/rpc/".
            ///
            /// *Warning*: WebSocket is used as the underlying transport protocol starting from version "0.5.0-beta.0",
            /// and this will make client of versions later than "0.5.0-beta.0" incompatible with servers of versions
            /// earlier than "0.5.0-beta.0".
            ///
            /// This is enabled
            /// if and only if **only one** of the the following feature flag is turned on
            /// - `serde_bincode`
            /// - `serde_json`
            /// - `serde_cbor`
            /// - `serde_rmp`
            ///
            /// # Example
            ///
            /// ```rust
            /// let addr = "ws://127.0.0.1:8080/rpc/";
            /// let client = Client::dial_http(addr).await.unwrap();
            /// ```
            #[cfg_attr(feature = "docs", doc(cfg(feature = "async_std_runtime")))]
            pub async fn dial_http(addr: &str) -> Result<Client<Connected>, Error> {
                let mut url = url::Url::parse(addr)?.join(DEFAULT_RPC_PATH)?;
                url.set_scheme("ws").expect("Failed to change scheme to ws");

                Self::dial_websocket_url(url).await
            }

            /// Connects to an HTTP RPC server with TLS enabled
            ///
            /// An example with self-signed certificate can be found in the 
            /// [GitHub repo](https://github.com/minghuaw/toy-rpc/blob/9793bf53909bd7ffa74967fae6267f973e03ec8a/examples/tide_tls/src/bin/client.rs#L27)
            #[cfg(feature = "tls")]
            #[cfg_attr(feature = "docs",doc(cfg(all(feature = "tls", feature = "async_std_runtime"))))]
            pub async fn dial_http_with_tls_config(
                addr: &str,
                domain: &str,
                config: ClientConfig,
            ) -> Result<Client<Connected>, Error> {
                let mut url = url::Url::parse(addr)?.join(DEFAULT_RPC_PATH)?;
                url.set_scheme("ws").expect("Failed to change scheme to ws");

                super::websocket_client_with_tls_config(url, domain, config).await
            }

            /// Similar to `dial`, this connects to an WebSocket RPC server at the specified network address using the defatul codec.
            ///
            /// The difference between `dial_websocket` and `dial_http` is that, `dial_websocket` does not 
            /// append `DEFAULT_RPC_PATH="_rpc"` to the end of the addr.
            ///
            /// This is enabled
            /// if and only if **exactly one** of the the following feature flag is turned on
            /// - `serde_bincode`
            /// - `serde_json`
            /// - `serde_cbor`
            /// - `serde_rmp`
            ///
            /// # Example
            ///
            /// ```rust
            /// let addr = "ws://127.0.0.1:8080";
            /// let client = Client::dial_websocket(addr).await.unwrap();
            /// ```
            ///
            #[cfg_attr(feature = "docs", doc(cfg(feature = "async_std_runtime")))]
            pub async fn dial_websocket(addr: &str) -> Result<Client<Connected>, Error> {
                let url = url::Url::parse(addr)?;
                Self::dial_websocket_url(url).await
            }

            async fn dial_websocket_url(url: url::Url) -> Result<Client<Connected>, Error> {
                let (ws_stream, _) = connect_async(&url).await?;
                let ws_stream = WebSocketConn::new(ws_stream);
                let codec = DefaultCodec::with_websocket(ws_stream);
                Ok(Self::with_codec(codec))
            }

            /// Similar to `dial_websocket` but with TLS enabled
            #[cfg(feature = "tls")]
            #[cfg_attr(feature = "docs",doc(cfg(all(feature ="tls", feature = "async_std_runtime"))))]
            pub async fn dial_websocket_with_tls_config(
                addr: &str,
                domain: &str,
                config: ClientConfig,
            ) -> Result<Client<Connected>, Error> {
                let url = url::Url::parse(addr)?;
                super::websocket_client_with_tls_config(url, domain, config).await
            }

<<<<<<< HEAD
            /// Creates an RPC `Client` using a stream that implements `futures::io::AsyncRead` 
            /// and `futures::io::AsyncWrite` and the default codec           
=======
            /// Creates an RPC `Client` over a stream that implements `futures::io::AsyncRead`
            /// and `futures::io::AsyncWrite`
            ///
>>>>>>> 5d24abd1
            /// This is enabled
            /// if and only if **exactly one** of the the following feature flag is turned on
            /// - `serde_bincode`
            /// - `serde_json`
            /// - `serde_cbor`
            /// - `serde_rmp`
            ///
            /// # Example
            /// ```
            /// let stream = TcpStream::connect("127.0.0.1:8080").await.unwrap();
            /// let client = Client::with_stream(stream);
            /// ```
            #[cfg_attr(feature = "docs", doc(cfg(feature = "async_std_runtime")))]
            pub fn with_stream<T>(stream: T) -> Client<Connected>
            where
                T: AsyncRead + AsyncWrite + Send + Unpin + 'static,
            {
                let codec = DefaultCodec::new(stream);
                Self::with_codec(codec)
            }
        }
    }
}<|MERGE_RESOLUTION|>--- conflicted
+++ resolved
@@ -179,14 +179,9 @@
                 super::websocket_client_with_tls_config(url, domain, config).await
             }
 
-<<<<<<< HEAD
-            /// Creates an RPC `Client` using a stream that implements `futures::io::AsyncRead` 
-            /// and `futures::io::AsyncWrite` and the default codec           
-=======
             /// Creates an RPC `Client` over a stream that implements `futures::io::AsyncRead`
             /// and `futures::io::AsyncWrite`
             ///
->>>>>>> 5d24abd1
             /// This is enabled
             /// if and only if **exactly one** of the the following feature flag is turned on
             /// - `serde_bincode`
