//! Client implementation with `tokio` runtime

use ::tokio::io::{AsyncRead, AsyncWrite};

use super::*;

cfg_if! {
    if #[cfg(any(
        feature = "docs",
        all(
            feature = "serde_bincode",
            not(feature = "serde_json"),
            not(feature = "serde_cbor"),
            not(feature = "serde_rmp"),
        ),
        all(
            feature = "serde_cbor",
            not(feature = "serde_json"),
            not(feature = "serde_bincode"),
            not(feature = "serde_rmp"),
        ),
        all(
            feature = "serde_json",
            not(feature = "serde_bincode"),
            not(feature = "serde_cbor"),
            not(feature = "serde_rmp"),
        ),
        all(
            feature = "serde_rmp",
            not(feature = "serde_cbor"),
            not(feature = "serde_json"),
            not(feature = "serde_bincode"),
        )
    ))] {
        use ::tokio::net::{TcpStream, ToSocketAddrs};
        use async_tungstenite::tokio::connect_async;

        #[cfg(feature = "tls")]
        use rustls::{ClientConfig};

        use crate::transport::ws::WebSocketConn;
        use crate::DEFAULT_RPC_PATH;

        /// The following impl block is controlled by feature flag. It is enabled
        /// if and only if **exactly one** of the the following feature flag is turned on
        /// - `serde_bincode`
        /// - `serde_json`
        /// - `serde_cbor`
        /// - `serde_rmp`
        impl Client<NotConnected> {
            /// Connects to an RPC server over socket at the specified network address
            ///
            /// This is enabled
            /// if and only if **exactly one** of the the following feature flag is turned on
            /// - `serde_bincode`
            /// - `serde_json`
            /// - `serde_cbor`
            /// - `serde_rmp`
            ///
            /// # Example
            ///
            /// ```rust
            /// let addr = "127.0.0.1:8080";
            /// let client = Client::dial(addr).await.unwrap();
            /// ```
            #[cfg_attr(feature = "docs", doc(cfg(feature = "tokio_runtime")))]
            pub async fn dial(addr: impl ToSocketAddrs)
                -> Result<Client<Connected>, Error>
            {
                let stream = TcpStream::connect(addr).await?;
                Ok(Self::with_stream(stream))
            }

            /// Connects to an RPC server with TLS enabled
            ///
            /// A more detailed example can be found in the 
            /// [GitHub repo](https://github.com/minghuaw/toy-rpc/blob/9793bf53909bd7ffa74967fae6267f973e03ec8a/examples/tokio_tls/src/bin/client.rs#L22)
            #[cfg(feature = "tls")]
            #[cfg_attr(feature = "docs",doc(cfg(all(feature ="tls", feature = "tokio_runtime"))))]
            pub async fn dial_with_tls_config(
                addr: impl ToSocketAddrs,
                domain: &str,
                config: ClientConfig
            ) -> Result<Client<Connected>, Error> {
                super::tcp_client_with_tls_config(addr, domain, config).await
            }

            /// Connects to an HTTP RPC server at the specified network address using WebSocket and the defatul codec.
            ///
            /// It is recommended to use "ws://" as the url scheme as opposed to "http://"; however, internally the url scheme
            /// is changed to "ws://". Internally, `DEFAULT_RPC_PATH="_rpc"` is appended to the end of `addr`,
            /// and the rest is the same is calling `dial_websocket`.
            /// If a network path were to be supplpied, the network path must end with a slash "/".
            /// For example, a valid path could be "ws://127.0.0.1/rpc/".
            ///
            /// *Warning*: WebSocket is used as the underlying transport protocol starting from version "0.5.0-beta.0",
            /// and this will make client of versions later than "0.5.0-beta.0" incompatible with servers of versions
            /// earlier than "0.5.0-beta.0".
            ///
            /// This is enabled
            /// if and only if **only one** of the the following feature flag is turned on
            /// - `serde_bincode`
            /// - `serde_json`
            /// - `serde_cbor`
            /// - `serde_rmp`
            ///
            /// # Example
            ///
            /// ```rust
            /// let addr = "ws://127.0.0.1:8080/rpc/";
            /// let client = Client::dial_http(addr).await.unwrap();
            /// ```
            ///
            #[cfg_attr(feature = "docs", doc(cfg(feature = "tokio_runtime")))]
            pub async fn dial_http(addr: &str) -> Result<Client<Connected>, Error> {
                let mut url = url::Url::parse(addr)?.join(DEFAULT_RPC_PATH)?;
                url.set_scheme("ws").expect("Failed to change scheme to ws");

                Self::dial_websocket_url(url).await
            }

            /// Connects to an HTTP RPC server with TLS enabled
            ///
            /// An example with self-signed certificate can be found in the 
            /// [GitHub repo](https://github.com/minghuaw/toy-rpc/blob/9793bf53909bd7ffa74967fae6267f973e03ec8a/examples/warp_tls/src/bin/client.rs#L25)
            #[cfg(feature = "tls")]
            #[cfg_attr(feature = "docs",doc(cfg(all(feature ="tls", feature = "tokio_runtime"))))]
            pub async fn dial_http_with_tls_config(
                addr: &str,
                domain: &str,
                config: ClientConfig,
            ) -> Result<Client<Connected>, Error> {
                let mut url = url::Url::parse(addr)?.join(DEFAULT_RPC_PATH)?;
                url.set_scheme("ws").expect("Failed to change scheme to ws");

                super::websocket_client_with_tls_config(url, domain, config).await
            }

            /// Similar to `dial`, this connects to an WebSocket RPC server at the specified network address using the defatul codec
            ///
            /// The difference between `dial_websocket` and `dial_http` is that, `dial_websocket` does not 
            /// append `DEFAULT_RPC_PATH="_rpc"` to the end of the addr.
            ///
            /// This is enabled
            /// if and only if **exactly one** of the the following feature flag is turned on
            /// - `serde_bincode`
            /// - `serde_json`
            /// - `serde_cbor`
            /// - `serde_rmp`
            ///
            /// # Example
            ///
            /// ```rust
            /// let addr = "ws://127.0.0.1:8080";
            /// let client = Client::dial_websocket(addr).await.unwrap();
            /// ```
            ///
            #[cfg_attr(feature = "docs", doc(cfg(feature = "tokio_runtime")))]
            pub async fn dial_websocket(addr: &str) -> Result<Client<Connected>, Error> {
                let url = url::Url::parse(addr)?;
                Self::dial_websocket_url(url).await
            }

            async fn dial_websocket_url(url: url::Url) -> Result<Client<Connected>, Error> {
                let (ws_stream, _) = connect_async(&url).await?;
                let ws_stream = WebSocketConn::new(ws_stream);
                let codec = DefaultCodec::with_websocket(ws_stream);
                Ok(Self::with_codec(codec))
            }

            /// Similar to `dial_websocket` but with TLS enabled
            #[cfg(feature = "tls")]
            #[cfg_attr(feature = "docs",doc(cfg(all(feature ="tls", feature = "tokio_runtime"))))]
            pub async fn dial_websocket_with_tls_config(
                addr: &str,
                domain: &str,
                config: ClientConfig,
            ) -> Result<Client<Connected>, Error> {
                let url = url::Url::parse(addr)?;
                super::websocket_client_with_tls_config(url, domain, config).await
            }

<<<<<<< HEAD
            /// Creates an RPC `Client` using a stream that implements `tokio::io::AsyncRead` 
            /// and `tokio::io::AsyncWrite` and the default codec
=======
            /// Creates an RPC `Client` over a stream that implements `tokio::io::AsyncRead`
            /// and `tokio::io::AsyncWrite`
>>>>>>> 5d24abd1
            ///
            /// This is enabled
            /// if and only if **exactly one** of the the following feature flag is turned on
            /// - `serde_bincode`
            /// - `serde_json`
            /// - `serde_cbor`
            /// - `serde_rmp`
            ///
            /// # Example
            /// ```
            /// let stream = TcpStream::connect("127.0.0.1:8080").await.unwrap();
            /// let client = Client::with_stream(stream);
            /// ```
            #[cfg_attr(feature = "docs", doc(cfg(feature = "tokio_runtime")))]
            pub fn with_stream<T>(stream: T) -> Client<Connected>
            where
                T: AsyncRead + AsyncWrite + Send + Unpin + 'static,
            {
                let codec = DefaultCodec::new(stream);
                Self::with_codec(codec)
            }
        }
    }
}<|MERGE_RESOLUTION|>--- conflicted
+++ resolved
@@ -180,13 +180,8 @@
                 super::websocket_client_with_tls_config(url, domain, config).await
             }
 
-<<<<<<< HEAD
-            /// Creates an RPC `Client` using a stream that implements `tokio::io::AsyncRead` 
-            /// and `tokio::io::AsyncWrite` and the default codec
-=======
             /// Creates an RPC `Client` over a stream that implements `tokio::io::AsyncRead`
             /// and `tokio::io::AsyncWrite`
->>>>>>> 5d24abd1
             ///
             /// This is enabled
             /// if and only if **exactly one** of the the following feature flag is turned on
